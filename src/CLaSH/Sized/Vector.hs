--- conflicted
+++ resolved
@@ -342,10 +342,6 @@
 -- have a descending subscript starting from 'maxIndex' and ending at 0
 --
 -- > vexact (snat :: SNat 1) <1,2,3,4,5> == 4
-<<<<<<< HEAD
--- > vexact (snat :: SNat 4) <1,2,3,4,5> == 1
-=======
->>>>>>> 9e3df9ba
 vexact :: SNat m -> Vec (m + (n + 1)) a -> a
 vexact n xs = vhead $ snd $ vsplit n (vreverse xs)
 
